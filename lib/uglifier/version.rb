--- conflicted
+++ resolved
@@ -1,8 +1,4 @@
 class Uglifier
   # Current version of Uglifier.
-<<<<<<< HEAD
-  VERSION = "3.0.4.harmony1"
-=======
-  VERSION = "3.1.3"
->>>>>>> 29170033
+  VERSION = "3.1.3.harmony1"
 end